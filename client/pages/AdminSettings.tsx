--- conflicted
+++ resolved
@@ -45,84 +45,7 @@
 
 export default function AdminSettings() {
   const { toast } = useToast();
-<<<<<<< HEAD
-  const [messagingConfig, setMessagingConfig] = useState<MessagingConfig | null>(null);
-  const [messagingAnalytics, setMessagingAnalytics] = useState<any>(null);
-  const [patientSchedules, setPatientSchedules] = useState<any[]>([]);
-  const [careTeamMembers, setCareTeamMembers] = useState<any[]>([]);
-  const [messageTemplates, setMessageTemplates] = useState<any[]>([]);
-  const [settings, setSettings] = useState({
-    // General Settings
-    systemName: "Telecheck AI Healthcare",
-    systemDescription: "Comprehensive AI-powered healthcare management platform",
-    timezone: "UTC-8",
-    language: "en",
-    currency: "USD",
-    dateFormat: "MM/DD/YYYY",
-    
-    // Security Settings
-    passwordMinLength: 8,
-    passwordRequireUppercase: true,
-    passwordRequireNumbers: true,
-    passwordRequireSymbols: true,
-    sessionTimeout: 30,
-    maxLoginAttempts: 5,
-    twoFactorRequired: false,
-    
-    // Notification Settings
-    emailNotifications: true,
-    smsNotifications: false,
-    pushNotifications: true,
-    maintenanceNotifications: true,
-    securityAlerts: true,
-    
-    // System Settings
-    autoBackup: true,
-    backupFrequency: "daily",
-    dataRetention: "7",
-    auditLogging: true,
-    performanceMonitoring: true,
-    
-    // Integration Settings
-    enableAPI: true,
-    apiRateLimit: 1000,
-    webhookEnabled: false,
-    
-    // Compliance Settings
-    hipaaCompliance: true,
-    gdprCompliance: true,
-    dataEncryption: true,
-    auditTrail: true,
-
-    // AI Management Settings
-    primaryLLMProvider: "openai",
-    openaiKey: "",
-    anthropicKey: "",
-    medicalModel: "gpt-4-medical",
-    medicalDisclaimer: true,
-    humanOversight: true,
-    contentFiltering: true,
-    confidenceThreshold: 85,
-    maxTokens: 2048,
-    drugInteractionChecks: true,
-    diagnosisAssistance: true,
-    treatmentSuggestions: true,
-    clinicalDatabase: "pubmed",
-    specialtyFocus: "general",
-    usageAlerts: true,
-    monthlyBudget: 500,
-    autoModelUpdate: true,
-    performanceLogging: true,
-    aiAuditLogging: true,
-    biasMonitoring: true,
-    explainableAI: true,
-    complianceFramework: "fda",
-
-    // Messaging Settings
-=======
-  const [activeTab, setActiveTab] = useState("general");
-  const [messagingConfig, setMessagingConfig] = useState<MessagingConfig>({
->>>>>>> 2da1504b
+
     telnyxApiKey: "YOUR_TELNYX_API_KEY_HERE",
     twilioAccountSid: "",
     twilioAuthToken: "",
